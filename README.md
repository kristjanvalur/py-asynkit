--- conflicted
+++ resolved
@@ -108,19 +108,6 @@
 When initialized, it will _start_ the coroutine, running it until it either suspends, returns, or raises
 an exception.
 
-<<<<<<< HEAD
-Similar to a `Future` it has these methods:
-
- - `done()` - returns `True` if the coroutine finished without blocking.
- - `result()` - If `done()`, returns the result or raises an exception.
- - `exception()` - if `done()`, returns any _exception_ raised, or None otherwise.
-
- But more importly it has these:
-
-- `as_coroutine()` returns an coroutine encapsulating the original coroutine's _continuation_.  If it has already finished, awaiting this coroutine is the same as calling `result()`.
-- `as_future()` returns a `Future`.  If the coroutine has finished, the returned object is a plain `Future`,
-  otherwise a `Task` is returned. This is suitable for uses such as
-=======
 Similarly to a `Future`, it has these methods:
 
 - `done()` - returns `True` if the coroutine finished without blocking. In this case, the following two methods may be called to get the result.
@@ -133,7 +120,6 @@
   If it has already finished, awaiting this coroutine is the same as calling `result()`, otherwise it continues the original coroutine's execution.
 - `as_future()` - If `done()`, returns a `Future` holding its result, otherwise, a `RuntimeError`
   is raised. This is suitable for using with
->>>>>>> 3103d680
   `asyncio.gather()` to avoid wrapping the result of an already completed coroutine into a `Task`.
 
 CoroStart can be provided with a `contextvars.Context` object, in which case the coroutine will be run using that

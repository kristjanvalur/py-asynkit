--- conflicted
+++ resolved
@@ -179,15 +179,8 @@
 
     __all__.append("SchedulingProactorEventLoop")
 
-<<<<<<< HEAD
-    DefaultSchedulingEventLoop = SchedulingProactorEventLoop
-
-else:  # pragma: no coverage
-    DefaultSchedulingEventLoop = SchedulingSelectorEventLoop
-=======
     if sys.platform == "win32":  # pragma: no coverage
         DefaultSchedulingEventLoop = SchedulingProactorEventLoop  # type: ignore
->>>>>>> 5c4465c9
 
 
 class SchedulingEventLoopPolicy(asyncio.DefaultEventLoopPolicy):

import asyncio
import asyncio.base_events
import contextlib
import sys
from asyncio import Handle, Task, AbstractEventLoopPolicy, AbstractEventLoop, Future
from contextvars import Context
from typing import (
    TYPE_CHECKING,
    Deque,
    Callable,
    Optional,
    Any,
    List,
    Tuple,
    Generator,
    overload,
    TypeVar,
    cast,
    Coroutine,
    Set,
)

from .tools import create_task, deque_pop, task_from_handle

__all__ = [
    "SchedulingMixin",
    "SchedulingSelectorEventLoop",
    "SchedulingEventLoopPolicy",
    "DefaultSchedulingEventLoop",
    "event_loop_policy",
    "sleep_insert",
    "task_reinsert",
    "task_switch",
    "task_is_blocked",
    "task_is_runnable",
    "create_task_start",
    "create_task_descend",
    "runnable_tasks",
    "blocked_tasks",
]

if TYPE_CHECKING:  # pragma: no coverage
    TaskAny = Task[Any]
    FutureAny = Future[Any]

    class _Base(asyncio.base_events.BaseEventLoop):
        _ready: Deque[Handle]

else:
    TaskAny = Task
    FutureAny = Future
    _Base = object

T = TypeVar("T")


class SchedulingMixin(_Base):
    """
    A mixin class adding features to the base event loop.
    """

    def ready_len(self) -> int:
        """Get the length of the runnable queue"""
        return len(self._ready)

    def ready_rotate(self, n: int) -> None:
        """Rotate the ready queue.

        The leftmost part of the ready queue is the callback called next.

        A negative value will rotate the queue to the left, placing the next
        entry at the end. A Positive values will move callbacks from the end
        to the front, making them next in line.
        """
        self._ready.rotate(n)

    def ready_pop(self, pos: int = -1) -> Handle:
        """Pop an element off the ready list at the given position."""
        return deque_pop(self._ready, pos)

    def ready_insert(self, pos: int, element: Handle) -> None:
        """Insert a previously popped `element` back into the
        ready queue at `pos`"""
        self._ready.insert(pos, element)

    def ready_append(self, element: Handle) -> None:
        """Append a previously popped `element` to the end of the queue."""
        self._ready.append(element)

    def call_insert(
        self,
        position: int,
        callback: Callable[..., Any],
        *args: Any,
        context: Optional[Context] = None
    ) -> Handle:
        """Arrange for a callback to be inserted at `position` in the queue to be
        called later.
        """
        handle = self.call_soon(callback, *args, context=context)
        handle2 = self.ready_pop(-1)
        assert handle2 is handle
        self.ready_insert(position, handle)
        return handle

<<<<<<< HEAD
    def ready_find_task(self, task: TaskAny) -> int:
=======
    def ready_index(self, task):
>>>>>>> 3c217625
        """
        Look for a runnable task in the ready queue. Return its index if found
        or raise a ValueError
        """
        # we search in reverse, since the task is likely to have been
        # just appended to the queue
        for i, handle in enumerate(reversed(self._ready)):
            found = task_from_handle(handle)
            if found is task:
                return len(self._ready) - i - 1
        raise ValueError("task not in ready queue")

<<<<<<< HEAD
    def ready_get_tasks(self) -> List[Tuple[TaskAny, int]]:
=======
    def ready_tasks(self):
>>>>>>> 3c217625
        """
        Return a set of all all runnable tasks in the ready queue.
        """
        result = set()
        for handle in self._ready:
            task = task_from_handle(handle)
            if task:
                result.add(task)
        return result


class SchedulingSelectorEventLoop(asyncio.SelectorEventLoop, SchedulingMixin):
    pass


if not TYPE_CHECKING and hasattr(asyncio, "ProactorEventLoop"):  # pragma: no coverage

    class SchedulingProactorEventLoop(asyncio.ProactorEventLoop, SchedulingMixin):
        pass

    __all__.append("SchedulingProactorEventLoop")


if sys.platform == "win32" and globals().get(
    "SchedulingProactorEventLoop"
):  # pragma: no coverage

    DefaultSchedulingEventLoop = globals().get("SchedulingProactorEventLoop")
else:  # pragma: no coverage
    DefaultSchedulingEventLoop = SchedulingSelectorEventLoop


class SchedulingEventLoopPolicy(asyncio.DefaultEventLoopPolicy):
    def new_event_loop(self) -> AbstractEventLoop:
        return DefaultSchedulingEventLoop()


@contextlib.contextmanager
def event_loop_policy(
    policy: Optional[AbstractEventLoopPolicy] = None,
) -> Generator[AbstractEventLoopPolicy, Any, None]:
    policy = policy or SchedulingEventLoopPolicy()
    previous = asyncio.get_event_loop_policy()
    asyncio.set_event_loop_policy(policy)
    try:
        yield policy
    finally:
        asyncio.set_event_loop_policy(previous)


<<<<<<< HEAD
def get_running_scheduling_loop() -> SchedulingMixin:
    return cast(SchedulingMixin, asyncio.get_running_loop())


@overload
async def sleep_insert(pos: int) -> None:
    ...


@overload
async def sleep_insert(pos: int, result: T) -> T:
    ...


async def sleep_insert(pos: int, result: Any = None) -> Any:
=======
async def sleep_insert(pos):
>>>>>>> 3c217625
    """Coroutine that completes after `pos` other callbacks have been run.

    This effectively pauses the current coroutine and places it at position `pos`
    in the ready queue. This position may subsequently change due to other
    scheduling operations
    """
    loop = get_running_scheduling_loop()

    def post_sleep() -> None:
        # move the task wakeup, currently at the end of list
        # to the right place
        loop.ready_insert(pos, loop.ready_pop())

    # make the callback execute right after the current task goes to sleep
    loop.call_insert(0, post_sleep)
    await asyncio.sleep(0)


def task_reinsert(task: TaskAny, pos: int) -> None:
    """Place a just-created task at position 'pos' in the runnable queue."""
<<<<<<< HEAD
    loop = get_running_scheduling_loop()
    current_pos = loop.ready_find_task(task)
    if current_pos < 0:
        raise ValueError("task is not runnable")
=======
    loop = asyncio.get_running_loop()
    current_pos = loop.ready_index(task)
>>>>>>> 3c217625
    item = loop.ready_pop(current_pos)
    loop.ready_insert(pos, item)


<<<<<<< HEAD
async def task_switch(
    task: TaskAny, result: Any = None, sleep_pos: Optional[int] = None
) -> Any:
=======
async def task_switch(task, *, insert_pos=None):
>>>>>>> 3c217625
    """Switch immediately to the given task.
    The target task is moved to the head of the queue. If 'insert_pos'
    is None, then the current task is scheduled at the end of the
    queue, otherwise it is inserted at the given position, typically
    at position 1, right after the target task.
    """
<<<<<<< HEAD
    loop = get_running_scheduling_loop()
    pos = loop.ready_find_task(task)
    if pos < 0:
        raise ValueError("task is not runnable")
=======
    loop = asyncio.get_running_loop()
    pos = loop.ready_index(task)
>>>>>>> 3c217625
    # move the task to the head
    loop.ready_insert(0, loop.ready_pop(pos))
    if insert_pos is None:
        # schedule ourselves to the end
        await asyncio.sleep(0)
    else:
        # schedule ourselves at a given position, typically
        # position 1, right after the task.
        await sleep_insert(insert_pos)


def task_is_blocked(task: TaskAny) -> bool:
    """
    Returns True if the task is blocked, as opposed to runnable.
    """
    # despite the comment in the Task implementation, a task on the
    # runnable queue can have a future which is done, e.g. when the
    # task was cancelled, or when the future it was waiting for
    # got done or cancelled.
    future: Optional[FutureAny] = task._fut_waiter  # type: ignore
    return future is not None and not future.done()


def task_is_runnable(task: TaskAny) -> bool:
    """
    Returns True if the task is ready.
    """
    # we don't actually check for the task's presence in the ready queue,
    # it must be either, blocked, runnable or done.
    return not (task_is_blocked(task) or task.done())


async def create_task_descend(
    coro: Coroutine[Any, Any, Any], *, name: Optional[str] = None
) -> TaskAny:
    """Creates a task for the coroutine and starts it immediately.
    The current task is paused, to be resumed next when the new task
    initially blocks. The new task is returned.
    This facilitates a depth-first task execution pattern.
    """
    task = create_task(coro, name=name)
    await task_switch(task, insert_pos=1)
    return task


async def create_task_start(
    coro: Coroutine[Any, Any, Any], *, name: Optional[str] = None
) -> TaskAny:
    """Creates a task for the coroutine and starts it soon.
    The current task is paused for one round of the event loop, giving the
    new task a chance to eventually run, before control is returned.
    The new task is returned.
    """
    task = create_task(coro, name=name)
    await asyncio.sleep(0)
    return task


def runnable_tasks(loop: Optional[SchedulingMixin] = None) -> Set[TaskAny]:
    """Return a set of the runnable tasks for the loop."""
    if loop is None:
<<<<<<< HEAD
        loop = get_running_scheduling_loop()
    tasks = loop.ready_get_tasks()
    result = set(t for (t, _) in tasks)
=======
        loop = events.get_running_loop()
    tasks = loop.ready_tasks()
    result = set(tasks)
>>>>>>> 3c217625
    assert all(not task_is_blocked(task) for task in result)
    return result


def blocked_tasks(loop: Optional[SchedulingMixin] = None) -> Set[TaskAny]:
    """Return a set of the blocked tasks for the loop."""
    if loop is None:
        loop = get_running_scheduling_loop()
    result = asyncio.all_tasks(loop) - runnable_tasks(loop)
    # the current task is not blocked
    current = asyncio.current_task()
    if current:
        result.discard(current)
    assert all(task_is_blocked(task) for task in result)
    return result<|MERGE_RESOLUTION|>--- conflicted
+++ resolved
@@ -103,11 +103,7 @@
         self.ready_insert(position, handle)
         return handle
 
-<<<<<<< HEAD
-    def ready_find_task(self, task: TaskAny) -> int:
-=======
-    def ready_index(self, task):
->>>>>>> 3c217625
+    def ready_index(self, task: TaskAny) -> int:
         """
         Look for a runnable task in the ready queue. Return its index if found
         or raise a ValueError
@@ -120,11 +116,7 @@
                 return len(self._ready) - i - 1
         raise ValueError("task not in ready queue")
 
-<<<<<<< HEAD
-    def ready_get_tasks(self) -> List[Tuple[TaskAny, int]]:
-=======
-    def ready_tasks(self):
->>>>>>> 3c217625
+    def ready_tasks(self) -> List[Tuple[TaskAny, int]]:
         """
         Return a set of all all runnable tasks in the ready queue.
         """
@@ -175,25 +167,11 @@
         asyncio.set_event_loop_policy(previous)
 
 
-<<<<<<< HEAD
 def get_running_scheduling_loop() -> SchedulingMixin:
     return cast(SchedulingMixin, asyncio.get_running_loop())
 
 
-@overload
 async def sleep_insert(pos: int) -> None:
-    ...
-
-
-@overload
-async def sleep_insert(pos: int, result: T) -> T:
-    ...
-
-
-async def sleep_insert(pos: int, result: Any = None) -> Any:
-=======
-async def sleep_insert(pos):
->>>>>>> 3c217625
     """Coroutine that completes after `pos` other callbacks have been run.
 
     This effectively pauses the current coroutine and places it at position `pos`
@@ -214,41 +192,23 @@
 
 def task_reinsert(task: TaskAny, pos: int) -> None:
     """Place a just-created task at position 'pos' in the runnable queue."""
-<<<<<<< HEAD
     loop = get_running_scheduling_loop()
-    current_pos = loop.ready_find_task(task)
-    if current_pos < 0:
-        raise ValueError("task is not runnable")
-=======
-    loop = asyncio.get_running_loop()
     current_pos = loop.ready_index(task)
->>>>>>> 3c217625
     item = loop.ready_pop(current_pos)
     loop.ready_insert(pos, item)
 
 
-<<<<<<< HEAD
 async def task_switch(
-    task: TaskAny, result: Any = None, sleep_pos: Optional[int] = None
+    task: TaskAny, insert_pos: Optional[int] = None
 ) -> Any:
-=======
-async def task_switch(task, *, insert_pos=None):
->>>>>>> 3c217625
     """Switch immediately to the given task.
     The target task is moved to the head of the queue. If 'insert_pos'
     is None, then the current task is scheduled at the end of the
     queue, otherwise it is inserted at the given position, typically
     at position 1, right after the target task.
     """
-<<<<<<< HEAD
     loop = get_running_scheduling_loop()
-    pos = loop.ready_find_task(task)
-    if pos < 0:
-        raise ValueError("task is not runnable")
-=======
-    loop = asyncio.get_running_loop()
     pos = loop.ready_index(task)
->>>>>>> 3c217625
     # move the task to the head
     loop.ready_insert(0, loop.ready_pop(pos))
     if insert_pos is None:
@@ -310,15 +270,8 @@
 def runnable_tasks(loop: Optional[SchedulingMixin] = None) -> Set[TaskAny]:
     """Return a set of the runnable tasks for the loop."""
     if loop is None:
-<<<<<<< HEAD
         loop = get_running_scheduling_loop()
-    tasks = loop.ready_get_tasks()
-    result = set(t for (t, _) in tasks)
-=======
-        loop = events.get_running_loop()
-    tasks = loop.ready_tasks()
-    result = set(tasks)
->>>>>>> 3c217625
+    result = loop.ready_tasks()
     assert all(not task_is_blocked(task) for task in result)
     return result
 

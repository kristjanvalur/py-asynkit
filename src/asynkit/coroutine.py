--- conflicted
+++ resolved
@@ -3,16 +3,11 @@
 import inspect
 import sys
 import types
-<<<<<<< HEAD
-
-from . import tools
-=======
 import typing
 from contextvars import Context, copy_context
 from typing import Optional, Union
 
-from .tools import create_task
->>>>>>> 5899e2c2
+from . import tools
 
 __all__ = [
     "CoroStart",
@@ -131,27 +126,14 @@
 
 class CoroStart:
     """
-<<<<<<< HEAD
     A class to encapsulate the state of a coroutine which is manually started
     until its first suspension point, and then resumed.  This facilitates
-=======
-    A class to encapsulate the state of a corourine which is manually started
-    until its first suspension point, and then resumed. This facilitates
->>>>>>> 5899e2c2
     later execution of coroutines, encapsulating them in Tasks only at the point when
     they initially become suspended.
     `context`: A context object to run the coroutine in
     """
 
-<<<<<<< HEAD
-    __slots__ = ["coro", "start_result", "wrapped"]
-
-    def __init__(self, coro, auto_start=True):
-        self.coro = coro
-        self.start_result = None  # the (future, exception) tuple
-        self.wrapped = False
-=======
-    __slots__ = ["coro", "future", "exception", "context"]
+    __slots__ = ["coro", "context", "start_result", "wrapped"]
 
     def __init__(
         self,
@@ -160,11 +142,10 @@
         auto_start: bool = True,
         context: Optional[Context] = None,
     ):
-        self.coro: Coroutine = coro
-        self.future = None
-        self.exception = None
+        self.coro = coro
         self.context: Optional[Context] = context
->>>>>>> 5899e2c2
+        self.start_result = None  # the (future, exception) tuple
+        self.wrapped = False
         if auto_start:
             self.start()
 
@@ -184,15 +165,11 @@
         if self.start_result:
             raise RuntimeError("CoroStart already started")
         try:
-<<<<<<< HEAD
-            self.start_result = (self.coro.send(None), None)
-=======
-            self.future = (
+            self.start_result = (
                 self.context.run(self.coro.send, None)
                 if self.context
                 else self.coro.send(None)
-            )
->>>>>>> 5899e2c2
+            ), None
         except BaseException as exception:
             # Coroutine returned without blocking
             self.start_result = (None, exception)
@@ -287,48 +264,40 @@
 async def coro_await(coro: Coroutine, *, context: Optional[Context] = None):
     """
     A simple await, using the partial run primitives, equivalent to
-<<<<<<< HEAD
-    `async def coro_await(coro): return await coro`.  Provided for
-    testing purposes.
-    """
-    cs = CoroStart(coro)
+    `async def coro_await(coro): return await coro`
+    `context` can be provided for the coroutine to run in instead
+    of the currently active context.
+    """
+    cs = CoroStart(coro, context=context)
     return await cs.as_coroutine()
 
 
-def eager_callable(coro):
+def eager_callable(coro, *, context: Optional[Context] = None):
     """
     Eagerly start the coroutine, then return a callable which can be passed
     to other apis which expect a callable for Task creation
     """
-    cs = CoroStart(coro)
+    cs = CoroStart(coro, context=context)
     return cs.as_callable()
 
 
-def eager_awaitable(coro):
+def eager_awaitable(coro, *, context: Optional[Context] = None):
     """
     Eagerly start the coroutine, then return an awaitable which can be passed
     to other apis which expect an awaitable for Task creation.  Use only
     if your API can accept a Future
     """
-    cs = CoroStart(coro)
+    cs = CoroStart(coro, context=context)
     return cs.as_awaitable(create_task=None)
 
 
-def eager_coroutine(coro):
+def eager_coroutine(coro, *, context: Optional[Context] = None):
     """
     Eagerly start the coroutine, then return an coroutine which can be passed
     to other apis which expect an coroutine for Task creation
     """
-    cs = CoroStart(coro)
+    cs = CoroStart(coro, context=context)
     return cs.as_awaitable(create_task=None)
-=======
-    `async def coro_await(coro): return await coro`
-    `context` can be provided for the coroutine to run in instead
-    of the currently active context.
-    """
-    cs = CoroStart(coro, context=context)
-    return await cs.resume()
->>>>>>> 5899e2c2
 
 
 def coro_eager(coro):
@@ -341,15 +310,9 @@
     This implements a depth-first kind of Task execution.
     """
 
-<<<<<<< HEAD
-    # start the coroutine.  Run it to the first block, exception or return value.
-    cs = CoroStart(coro)
-    return cs.as_awaitable()
-=======
     # start the coroutine. Run it to the first block, exception or return value.
     cs = CoroStart(coro, context=copy_context())
-    return cs.as_future()
->>>>>>> 5899e2c2
+    return cs.as_awaitable()
 
 
 def func_eager(func):

import asyncio
import sys
from typing import (
    Any,
    Coroutine,
    Generator,
    Optional,
    TypeVar,
    Union,
    Deque,
    List,
    TYPE_CHECKING,
)

# 3.8 or earlier
PYTHON_38 = sys.version_info[:2] <= (3, 8)

T = TypeVar("T")
CoroLike = Union[Coroutine[Any, Any, T], Generator[Any, Any, T]]

if TYPE_CHECKING:
    _TaskAny = asyncio.Task[Any]
else:
    _TaskAny = asyncio.Task

<<<<<<< HEAD
if PYTHON_38:
=======
if PYTHON_38:  # pragma: no cover
>>>>>>> 5c4465c9

    def create_task(
        coro: Coroutine[Any, Any, T],
        *,
        name: Optional[str] = None,
    ) -> _TaskAny:
        return asyncio.create_task(coro)

else:  # pragma: no cover
    create_task = asyncio.create_task  # type: ignore


def deque_pop(d: Deque[T], pos: int = -1) -> T:
    """
    Allows popping from an arbitrary position in a deque.
    The `pos` argument has the same meaning as for
    `list.pop()`
    """
    if pos == -1:
        return d.pop()
    elif pos == 0:
        return d.popleft()

    if pos >= 0:
        if pos < len(d):
            d.rotate(-pos)
            r = d.popleft()
            d.rotate(pos)
            return r
    elif pos >= -len(d):
        pos += 1
        d.rotate(-pos)
        r = d.pop()
        d.rotate(pos)
        return r
    # create exception
    empty: List[T] = []
    return empty.pop(pos)<|MERGE_RESOLUTION|>--- conflicted
+++ resolved
@@ -23,11 +23,7 @@
 else:
     _TaskAny = asyncio.Task
 
-<<<<<<< HEAD
-if PYTHON_38:
-=======
 if PYTHON_38:  # pragma: no cover
->>>>>>> 5c4465c9
 
     def create_task(
         coro: Coroutine[Any, Any, T],

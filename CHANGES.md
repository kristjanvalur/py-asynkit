# Changelog

All notable changes to this project will be documented in this file.

## [Unreleased]

### Performance Improvements

<<<<<<< HEAD
- **Ghost Task Pattern for Eager Execution**: Replaced wrapper task approach with high-performance ghost task pattern
  - Achieved 5x latency improvement: 1.5μs vs 7.8μs (wrapper task approach)
  - Only 7% overhead vs baseline (1.5μs vs 1.4μs pre-wrapper baseline)
  - Reusable ghost task provides task context during eager execution without creating wrapper tasks
  - C extension performance: 1.03μs mean latency in optimal path
  - **Trade-off**: Performance improvement comes at cost of strict `current_task()` compatibility
    - Before first blocking call: returns parent task or ghost task (not the actual task)
    - After first blocking call: returns actual task as expected
    - Maintains compatibility with framework detection libraries (anyio, sniffio) which only need a valid task
    - See [docs/eager_tasks.md](docs/eager_tasks.md#current-task-behavior-during-eager-execution) for details

### Documentation

- **Eager Task Behavior Documentation**: Added comprehensive documentation of `current_task()` behavior
  - Created detailed section in `docs/eager_tasks.md` explaining ghost task pattern
  - Documents when ghost task vs parent task is returned
  - Explains framework compatibility (anyio, sniffio)
  - Provides code examples showing affected vs robust patterns
  - Compares with Python 3.12+ native eager task behavior
  - README.md updated with brief references linking to detailed documentation
  - Updated feature list to distinguish global (`eager_task_factory`) vs selective (`@eager`) eager execution
=======
- **C Extension Optimization**: Implemented `tp_iternext` fast path for CoroStartWrapper
  - Uses `call_iter_next()` helper to access `tp_iternext` slot when available, falling back to method lookup for better performance
  - This is the path used by Python's event loop for regular `await` operations
  - Added `call_iter_next()` helper function for direct slot access
  - Optimized `StopIteration(None)` case by returning NULL without setting exception (tp_iternext protocol optimization)
  - Restructured and cleaned up C extension code for better maintainability
  - Reduces overhead in the critical path of coroutine execution
>>>>>>> 961386ef

## [0.16.4] - 2025-11-06

### Bug Fixes

- **C Extension Exception handling**: Added a missing exception test case.

### Code Quality

- **Build Configuration Simplification**: Streamlined DEBUG/NDEBUG macro usage to follow standard C conventions
  - Removed custom `DEBUG` macro in favor of standard `NDEBUG` macro
  - Removed `-DDEBUG` compiler flag from `setup.py`
  - Debug builds now use `-UNDEBUG` to undefine NDEBUG (enables assertions)
  - Optimized builds use `-DNDEBUG` to define NDEBUG (disables assertions)
  - Simplified `get_build_info()` to return only `build_type` field ("debug" or "optimized")
  - Updated `fast_build.sh` script to match simplified API

### API Improvements

- **Implementation Info Consistency**: Fixed `get_implementation_info()` to return consistent dictionary structure
  - Pure Python fallback now includes empty `build_info` dict for API consistency
  - Both C extension and pure Python branches now return same dictionary keys
  - Enables safer code that can check `if info['build_info']:` without key errors

## [0.16.3] - 2025-11-05

### Code Quality

- **C Extension Improvements**: Refactored `corostart.c` for improved maintainability
  - Added module-level documentation explaining performance optimization approach
  - Reorganized forward declarations for better code structure
  - Added `get_build_info()` function to expose build configuration (debug/optimized mode)
  - Extracted `extract_stopiteration_value()` helper function for better code reuse
  - Improved memory safety with proper exception handling
  - No functional changes - purely internal cleanup and documentation

### Developer Tools

- **Build Script Consolidation**: Unified fast build scripts into canonical location
  - Moved `fast_build.sh` from root to `scripts/` directory
  - Enhanced script with simplified testing using `get_build_info()`
  - Added `ASYNKIT_FORCE_CEXT=1` flag for stricter builds
  - Removed duplicate and stray test files from repository

## [0.16.2] - 2025-11-05

### Packaging Fix

- **Binary Wheel Fix**: Fixed wheel packaging to exclude C extension source directory
  - Added `exclude = ["asynkit._cext"]` to `[tool.setuptools.packages.find]` to exclude source package
  - Added `[tool.setuptools.exclude-package-data]` with `"*" = ["_cext/*"]` to exclude source files
  - Binary wheels now contain only the compiled extension module (`.so`/`.pyd`), not the source directory
  - Fixes issue with Bazel's `rules_python` which automatically creates `__init__.py` in directories
  - Python's import system was resolving `_cext` as an empty package instead of the compiled module
  - Resolves 4-5x performance degradation when C extension fails to load
  - Source distributions (sdist) still correctly include the `_cext/` directory for building

## [0.16.1] - 2025-11-05

### Build System

- **Removed Universal Wheel**: No longer publishing universal (`py3-none-any`) wheel to PyPI
  - Only platform-specific wheels (with C extension) and source distribution are now published
  - Prevents package managers from incorrectly selecting the pure Python fallback wheel
  - Ensures users get optimal performance with C extension by default
  - Follows best practice of projects like PyYAML and MarkupSafe
  - Source distribution still available for platforms without pre-built wheels

## [0.16.0] - 2025-11-04

### Bug Fixes

- **Eager Task Context Fix**: Fixed critical issue where eager task execution was not running in the correct task context
  - Implemented "wrapper task" approach: creates Task early, then starts coroutine in task context
  - `asyncio.current_task()` now returns consistent values throughout eager execution
  - Previously coroutine ran in parent task's context until first await, now runs in own task context from start
  - Fixes compatibility with FastAPI/uvicorn's sniffio library detection
  - Fixes anyio framework task tracking with eager tasks
  - Ensures correct task context for all code using `asyncio.current_task()`

### Python 3.14 Compatibility

- **Dual Bookkeeping Support**: Added support for Python 3.14's dual C/Python task bookkeeping
  - Python 3.14 maintains separate `_c__swap_current_task` (C) and `_py_swap_current_task` (Python) implementations
  - Updated `_py_c_swap_current_task` to synchronize both implementations
  - Returns C version's result as source of truth while keeping Python bookkeeping updated
  - Updated `switch_current_task` context manager to use `(loop, task)` signature on 3.14
  - Added `loop.is_running()` check to handle asyncio.run() shutdown gracefully
  - Fixes anyio and other frameworks that rely on C bookkeeping exclusively
  - Fixes uvicorn/FastAPI sniffio detection with eager tasks

### Python 3.10 Compatibility

- **Backward Compatibility**: Added support for Python 3.10's older asyncio API
  - Added try/except fallback for `context` parameter in `create_task()` (added in Python 3.11)
  - Ensures wrapper task approach works correctly on Python 3.10.16+

### Code Quality

- **Type Safety Improvements**: Enhanced type annotations for mypy strict mode compliance
  - Added proper type annotations for `_original_create_task` and `EagerTaskWrapper.awaitable`
  - Imported `Callable` from `collections.abc` for type hints
  - Added type ignores for internal asyncio APIs where needed
  - All type checks now pass with mypy strict mode
  - Removed dead code (`_patch_context` function)

### Documentation

- **Updated Eager Tasks Documentation**: Corrected documentation to reflect fixed behavior
  - Removed outdated limitation about parent task context execution
  - Added feature documentation confirming correct task context behavior throughout
  - Clarified that `asyncio.current_task()` returns consistent values in eager execution

### Testing

- **Multi-Version Validation**: All tests pass on Python 3.10, 3.13, and 3.14
  - 567 tests passing on Python 3.13.7 and 3.14.0rc2
  - 562 tests passing on Python 3.10.16 (some tests skipped for version-specific features)
  - 95% code coverage maintained
  - All linting and type checking passes
  - Added uvicorn/sniffio reproduction test to verify fix

## [0.15.1] - 2025-11-02

### Distribution and Packaging

- **Python 3.14 Support**: Added full support for Python 3.14 final release
  - Updated cibuildwheel to v3.2.1 with native Python 3.14 support
  - Added cp314 wheel building across all platforms (Windows, macOS, Linux)
  - Python 3.14 wheels now built automatically in CI/CD pipeline
  - Maintains compatibility with Python 3.10-3.14 across all wheel variants

## [0.15.0] - 2025-10-30

### Performance Improvements

- **C Extension for CoroStart**: Created a C extension to optimize the speed of the CoroStart class by implementing core functionality in C
  - Provides significant performance improvements for eager coroutine execution
  - Maintains full compatibility with the Python implementation
  - Automatically falls back to Python implementation if C extension is unavailable

### Build System Enhancements

- **Comprehensive Build Configuration**: Enhanced setup.py with environment-controlled optimization
  - Added debug/optimized build modes via ASYNKIT_DEBUG environment variable
  - Optimized builds use -O3 -DNDEBUG flags, debug builds use -g -O0 -DDEBUG
  - Added get_build_info() C function for runtime build configuration detection
  - Custom OptionalBuildExt class provides graceful compilation failure handling with platform-specific guidance

### Distribution and Packaging

- **Multi-Platform Wheel Strategy**: Implemented comprehensive wheel building pipeline
  - Automated wheel building for Windows/macOS/Linux across Python 3.10-3.14 using cibuildwheel
  - Added pure Python wheel (py3-none-any) for universal platform compatibility
  - Maintains source distribution for custom compilation scenarios
  - Enhanced installation documentation with clear wheel selection priority
  - Users get optimal performance automatically: binary wheel → pure Python wheel → source compilation

### Developer Experience

- **Runtime Implementation Detection**: Added get_implementation_info() function for transparency
  - Users can check which implementation (C extension vs Pure Python) is active
  - Provides performance information and build details at runtime
  - Accessible via `asynkit.get_implementation_info()`
  - Clear documentation of 4-5x performance benefits from C extension

### Documentation

- **Installation Guide**: Enhanced README with comprehensive installation instructions
  - Explains automatic C extension detection and platform compatibility
  - Documents manual compilation option with `pip install --no-binary=asynkit asynkit`
  - Provides runtime verification examples
  - Created detailed optional C extension strategy documentation in docs/

## [0.14.2] - 2025-10-30

### Bug Fixes

- **Context Truthiness Bug**: Fixed critical context bug in `CoroStart`
  - We were incorrectly using `if self.context:` instead of `if self.context is not None:`
  - Empty contexts (which evaluate to `False`) would bypass `context.run()` calls.
  - Fixed in `_start()`, `__await__()`, and `athrow()` methods of `CoroStart` class
  - Ensures correct context handling even for empty contexts.

## [0.14.1] - 2025-10-25

### New Features

- **Cross-Version Eager Task Compatibility**: Added comprehensive monkeypatching support for eager task execution across Python 3.10-3.14+
  - `asynkit.compat.enable_eager_tasks()` function provides seamless `asyncio.create_task(eager_start=True)` support on all Python versions
  - `asynkit.compat.disable_eager_tasks()` function for clean restoration of original asyncio behavior
  - Version-aware strategy selection automatically chooses optimal implementation:
    - Python 3.10-3.11: Direct delegation to `asynkit.coroutine.create_task`
    - Python 3.12-3.13: Temporary factory swapping with native `eager_task_factory`
    - Python 3.14+: No wrapping needed (native `eager_start` support detected)
  - Makes `asyncio.eager_task_factory` available across all Python versions
  - Future-proof design automatically adapts to new Python releases
  - Comprehensive test suite with 17 tests covering all scenarios and edge cases

### Compatibility Improvements

- **Python 3.14 Support**: First library to detect and leverage Python 3.14's native `eager_start` parameter support
  - Confirmed `eager_start` parameter availability in Python 3.14.0rc2
  - Automatic detection avoids unnecessary wrapping when native support exists
  - Version-based detection using `sys.version_info` for optimal performance
  - Maintains backward compatibility while preparing for future Python versions

### Documentation

- **Cross-Version Compatibility Guide**: Added comprehensive documentation in README.md
  - Usage examples and migration scenarios
  - Implementation strategy table showing approach per Python version
  - Benefits and performance considerations
  - Complete API reference for new compatibility functions

## [0.14.0] - 2025

### New Features

- **Eager Task Factory**: Added comprehensive eager task factory implementation with Python 3.12 API compatibility
  - `create_eager_factory()` function for creating custom eager task factories
  - `eager_task_factory` module-level instance ready for immediate use
  - Provides the same API as Python 3.12's native `asyncio.eager_task_factory` while supporting Python 3.10+
  - Version-aware context parameter support (Python 3.11+ only)
  - Enhanced `TaskLikeFuture` constructor accepting name and context parameters
  - Performance improvements: 1,000x+ reduction in task startup latency
  - Comprehensive documentation and performance analysis in `docs/eager_task_factory_performance.md`
  - Usage: `loop.set_task_factory(asynkit.eager_task_factory)` enables global eager execution

### Performance Improvements

- **Massive task startup optimization**: Benchmarking shows dramatic latency improvements
  - Python 3.12 eager_task_factory: 2,447x faster than standard asyncio (0.92 μs vs 2,263 μs)
  - asynkit eager_task_factory: 1,493x faster than standard asyncio (1.52 μs vs 2,263 μs)

### Bug Fixes

- **Fixed mypy unused-ignore warnings**: Added `tests.test_anyio` to modules with disabled unused-ignore warnings
  - Resolves version-specific import issues with `exceptiongroup` module across Python versions

## [0.13.1] - 2025

### Bug Fixes

- **Fixed Python 3.14 PyTask compatibility**: Added `patch_pytask()` function to synchronize C and Python asyncio implementations
  - Python 3.14 separates C (`_c_*`) and Python (`_py_*`) implementations of core asyncio functions
  - PyTasks require both implementations synchronized for proper `current_task()` behavior
  - `patch_pytask()` is automatically called by `create_pytask()` when needed
  - Removes the Python 3.14 limitation from the experimental interrupt module
  - All 30 pytask tests now pass on Python 3.14.0rc2

### Code Modernization

- **Improved import organization**: Moved `patch_pytask` import to module level in interrupt.py
- **Enhanced type annotations**: Added proper type ignore comments for Python 3.14-specific asyncio attributes

### Performance Optimizations

- **Optimized InterruptCondition for Python 3.13+**: Moved `InterruptCondition` to `compat` module with version-specific implementation
  - On Python 3.13+: `InterruptCondition` is now an alias to `asyncio.Condition` for optimal performance
  - On Python < 3.13: Uses custom class with enhanced exception handling for `CancelledError` subclasses
  - Python 3.13+ fixed the bug where `asyncio.Condition.wait()` didn't properly handle `CancelledError` subclasses ([CPython PR #112201](https://github.com/python/cpython/pull/112201))
  - Maintains full backward compatibility while improving performance on newer Python versions

### Testing

- **Added Python 3.12+ eager task factory testing support**:
  - Parametrized `TestCoroAwait` class to run with both standard and eager task execution modes
  - Tests verify that `coro_await()` wrapper works correctly with `asyncio.eager_task_factory`
  - Automatically skips eager mode tests on Python < 3.12
  - Added `eager_tasks` pytest marker for test identification
  - Documentation in `tests/EAGER_TASK_TESTING.md` explains scope and limitations

## [0.13.0] - 2025

### Breaking Changes

- **Dropped Python 3.8 and 3.9 support**: Minimum Python version is now 3.10
  - Python 3.8 reached end-of-life in October 2024
  - Python 3.9 reaches end-of-life in October 2025
  - Modern Python 3.10+ syntax and features are now available throughout
- **Added Python 3.13 support**: Fully tested and working on Python 3.13
  - Updated anyio from 3.6.2 → 4.11.0
  - Updated trio from 0.21.0 → 0.31.0 (now supports Python 3.13+)
  - All 537 tests passing on Python 3.13.8
- **Added Python 3.14 support**: Python 3.14.0 is now fully supported
  - Updated `task_factory` signature to accept `**kwargs` parameter (new in Python 3.14)
  - All core features work correctly on Python 3.14
  - **Previous Known Issue (Now Resolved)**: Experimental `interrupt` module initially had limited functionality on Python 3.14.0
    - Issue was due to separated C and Python asyncio implementations requiring synchronization
    - **Fixed in v0.13.1**: Added `patch_pytask()` compatibility function for full PyTask support
    - C Task interruption has the same partial support as all Python versions
- **Added PyPy 3.11 support**: Upgraded PyPy testing from 3.10 to 3.11
- **Added GraalPy 3.12 support**: GraalPy is now tested in CI to verify compatibility

### Dependencies

- **Upgraded anyio**: 3.6.2 → 4.11.0
  - Updated type annotations for `TaskStatus[Any]` compatibility
  - Updated exception handling for `ExceptionGroup` vs `BaseExceptionGroup`
  - Added `loop_factory` support for Python 3.12+ event loop creation
  - Removed redundant `exceptiongroup` dependency (now provided by anyio)
- **Upgraded trio**: 0.21.0 → 0.31.0
  - Now fully supports Python 3.13+ (trio 0.31.0 released September 2025)
  - Removed Python version restriction from dependency specification
  - All trio backend tests now run on Python 3.13

### API Improvements

- **Updated interrupt module for Python 3.14 compatibility**:
  - Modified `task_factory()` signature to accept `**kwargs` parameter
  - Python 3.14 changed task factory signature from `(loop, coro)` to `(loop, coro, **kwargs)`
  - Maintains backward compatibility with Python 3.10-3.13
- **Simplified Monitor API**: Removed legacy 3-argument exception signature from `Monitor.athrow()`
  - Old: `athrow(coro, type, value, traceback)` (deprecated since Python 3.12)
  - New: `athrow(coro, exc)` (single exception argument)
  - Removed redundant exception instantiation (coroutine.throw() handles both classes and instances)
  - Updated all internal uses in `coroutine.py` and `monitor.py`
- **Fixed Python 3.12+ deprecation warnings**: Updated all uses of `throw()` to modern single-argument form
  - Changed from `coro.throw(type(value), value)` to `coro.throw(value)`
  - Eliminated all deprecation warnings in test suite

### Build System & Tooling

- **Migrated from Poetry to uv**: Package management now uses `uv` (0.14.0)
  - 10-100x faster dependency resolution and installation
  - `pyproject.toml` converted to PEP 621 format
  - Build backend switched from `poetry-core` to `hatchling`
  - CI/CD workflows updated throughout
- **Replaced Black with Ruff**: Formatting and linting consolidated into a single tool
  - Configured with `target-version = "py310"` to enforce modern Python idioms
  - UP (pyupgrade) rules enabled to automatically modernize code patterns
- **Replaced blacken-docs with mdformat**: Documentation formatting uses `mdformat` with `mdformat-ruff`
- **Updated mypy configuration**: Set `python_version = "3.10"` for correct semantics

### Code Modernization

- **Applied Python 3.10+ type syntax** throughout:
  - `Optional[X]` → `X | None`
  - `Union[X, Y]` → `X | Y`
  - `List[int]` → `list[int]` (built-in generics)
  - 114 automatic fixes applied via pyupgrade
- **Added `from __future__ import annotations`** to all source files for consistency
- **Updated imports to `collections.abc`**: Moved `AsyncIterator`, `Callable`, `Coroutine`, `Generator`, etc. from `typing`
- **Cleaned up `compat.py`**: 79 lines of redundant compatibility code removed
  - `create_task()` wrapper removed (available in Python 3.10+)
  - `call_soon()` wrapper removed
  - `LoopBoundMixin` class removed
  - `LockHelper` class removed
  - Only Python 3.11+ version checks remain
- **Removed version-specific comments** that are no longer needed
- **Simplified `experimental.interrupt.InterruptCondition`**: Now inherits only from `asyncio.Condition`
- **Simplified `experimental.priority` classes**: `LockHelper` removed from base classes

## [0.12.0]

- Add `asynkit.experimental.priority` module for priority-based task scheduling

## [0.11.2]

- Add `InterruptException` and `InterruptCondition` to handle interruptions other than `CancelledError`

## [0.11.0]

- Remove `Deque` assumption in `AbstractSchedulingLoop`
- Remove frivolous "rotate" feature

## [0.10.5]

- Remove the "immediate" keyword from `task_throw()`

## [0.10.4]

- Allow C Tasks to be interrupted in most cases

## [0.10.3]

- Various minor fixes to `task_interrupt` and comments

## [0.10.2]

- Add the experimental `task_throw` and `task_interrupt` methods

## [0.10.1]

- Add the `aiter_sync()` function

## [0.10.0]

- Rename `coro_sync` to `await_sync`
- Add `Monitor.start()` and `Monitor.try_await()` methods
- Add support for PyPy
- Drop support for EOL Python 3.7
- Rename `MonitorAwaitable` to `BoundMonitor`, add convenience
- `BoundMonitor` is returned by calling `Monitor` with coroutine
- Add `aclose()` to `Monitor` and `BoundMonitor`

## [0.9.2]

- Rename `ensure_corofunc` to `asyncfunction`, add `syncfunction`

## [0.9.1]

- Add `ensure_corofunc`

## [0.9.0]

- Add `coro_sync`
- Add `CoroStart.aclose()` and related methods

## [0.8.0]

- Refactor, support scheduling functions for vanilla asyncio loop

## [0.7.0]

- Add `CoroStart.as_awaitable()` method
- Add `Monitor.awaitable()` method and `MonitorAwaitable` class
- Add the `coro_iter()` helper

## [0.6.0]

- Move Task creation out of the `CoroStart` class and into `coro_eager()` helper
- Add `Monitor` class and `GeneratorObject`
- Add anyio support for testing
- Add `asynkit.experimental.anyio` module

## [0.5.0]

- Make `CoroStart()` _awaitable_
- Simplify and make more robust
- Remove `auto_start`
- Add support for context variables in `CoroStart()`<|MERGE_RESOLUTION|>--- conflicted
+++ resolved
@@ -6,7 +6,6 @@
 
 ### Performance Improvements
 
-<<<<<<< HEAD
 - **Ghost Task Pattern for Eager Execution**: Replaced wrapper task approach with high-performance ghost task pattern
   - Achieved 5x latency improvement: 1.5μs vs 7.8μs (wrapper task approach)
   - Only 7% overhead vs baseline (1.5μs vs 1.4μs pre-wrapper baseline)
@@ -18,6 +17,14 @@
     - Maintains compatibility with framework detection libraries (anyio, sniffio) which only need a valid task
     - See [docs/eager_tasks.md](docs/eager_tasks.md#current-task-behavior-during-eager-execution) for details
 
+- **C Extension Optimization**: Implemented `tp_iternext` fast path for CoroStartWrapper
+  - Uses `call_iter_next()` helper to access `tp_iternext` slot when available, falling back to method lookup for better performance
+  - This is the path used by Python's event loop for regular `await` operations
+  - Added `call_iter_next()` helper function for direct slot access
+  - Optimized `StopIteration(None)` case by returning NULL without setting exception (tp_iternext protocol optimization)
+  - Restructured and cleaned up C extension code for better maintainability
+  - Reduces overhead in the critical path of coroutine execution
+
 ### Documentation
 
 - **Eager Task Behavior Documentation**: Added comprehensive documentation of `current_task()` behavior
@@ -28,15 +35,6 @@
   - Compares with Python 3.12+ native eager task behavior
   - README.md updated with brief references linking to detailed documentation
   - Updated feature list to distinguish global (`eager_task_factory`) vs selective (`@eager`) eager execution
-=======
-- **C Extension Optimization**: Implemented `tp_iternext` fast path for CoroStartWrapper
-  - Uses `call_iter_next()` helper to access `tp_iternext` slot when available, falling back to method lookup for better performance
-  - This is the path used by Python's event loop for regular `await` operations
-  - Added `call_iter_next()` helper function for direct slot access
-  - Optimized `StopIteration(None)` case by returning NULL without setting exception (tp_iternext protocol optimization)
-  - Restructured and cleaned up C extension code for better maintainability
-  - Reduces overhead in the critical path of coroutine execution
->>>>>>> 961386ef
 
 ## [0.16.4] - 2025-11-06
 

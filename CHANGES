<<<<<<< HEAD
* Add Monitor class and GeneratorObject
=======
* Move Task creation out of the `CoroStart` class and into `coro_eager()` helper.
>>>>>>> 3103d680
* Add anyio support for testing.  Add asykit.experimental.anyio.
* Release 0.5.0
* make CoroStart() _awaitable_.  Simplify and make more robust.  remove auto_start.
* Add support for context variables in CoroStart()<|MERGE_RESOLUTION|>--- conflicted
+++ resolved
@@ -1,8 +1,5 @@
-<<<<<<< HEAD
+* Move Task creation out of the `CoroStart` class and into `coro_eager()` helper.
 * Add Monitor class and GeneratorObject
-=======
-* Move Task creation out of the `CoroStart` class and into `coro_eager()` helper.
->>>>>>> 3103d680
 * Add anyio support for testing.  Add asykit.experimental.anyio.
 * Release 0.5.0
 * make CoroStart() _awaitable_.  Simplify and make more robust.  remove auto_start.

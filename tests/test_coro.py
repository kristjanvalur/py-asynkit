import asyncio
import inspect
import types
<<<<<<< HEAD
from unittest.mock import Mock
=======
from contextvars import ContextVar, copy_context
from typing import Any
>>>>>>> 5899e2c2

import pytest

import asynkit
<<<<<<< HEAD
import asynkit.tools
=======

eager_var = ContextVar("eager_var")
>>>>>>> 5899e2c2


@pytest.mark.parametrize("block", [True, False])
class TestEager:
    async def coro1(self, log):
        log.append(1)
        eager_var.set("a")
        await asyncio.sleep(0)
        log.append(2)
        eager_var.set("b")

    async def coro1_nb(self, log):
        log.append(1)
<<<<<<< HEAD
=======
        eager_var.set("a")
        await asyncio.sleep(0)
>>>>>>> 5899e2c2
        log.append(2)
        eager_var.set("b")

    def get_coro1(self, block):
        if block:
            return self.coro1, [1, "a", 2]
        else:
            return self.coro1_nb, [1, 2, "a"]

    @asynkit.func_eager
    async def coro2(self, log):
        log.append(1)
        eager_var.set("a")
        await asyncio.sleep(0)
        log.append(2)
        eager_var.set("b")

    @asynkit.eager
    async def coro3(self, log, block):
        log.append(1)
        if block:
            await asyncio.sleep(0)
        log.append(2)

    async def coro6(self, log, block):
        log.append(1)
        if block:
            await asyncio.sleep(0)
        log.append(2)
        raise RuntimeError("foo")

    async def test_no_eager(self, block):
        log = []
<<<<<<< HEAD
        coro, _ = self.get_coro1(block)
=======
        eager_var.set("X")
        future = self.coro1(log)
>>>>>>> 5899e2c2
        log.append("a")
        await coro(log)
        assert log == ["a", 1, 2]
        assert eager_var.get() == "b"

    async def test_coro_eager(self, block):
        log = []
<<<<<<< HEAD
        coro, expect = self.get_coro1(block)
        future = asynkit.coro_eager(coro(log))
        log.append("a")
        await future
        assert log == expect
=======
        eager_var.set("X")
        future = asynkit.coro_eager(self.coro1(log))
        log.append("a")
        await future
        assert log == [1, "a", 2]
        assert eager_var.get() == "X"
>>>>>>> 5899e2c2

    async def test_func_eager(self, block):
        log = []
        eager_var.set("X")
        future = self.coro2(log)
        log.append("a")
        await future
        assert log == [1, "a", 2]
        assert eager_var.get() == "X"

    async def test_eager(self, block):
        """Test the `coro` helper, used both as wrapper and decorator"""
        log = []
<<<<<<< HEAD
        coro, expect = self.get_coro1(block)
        future = asynkit.eager(coro(log))
        log.append("a")
        await future
        assert log == expect
=======
        eager_var.set("X")
        future = asynkit.eager(self.coro1(log))
        log.append("a")
        await future
        assert log == [1, "a", 2]
        log = []
        future = self.coro3(log)
        log.append("a")
        await future
        assert log == [1, "a", 2]
        assert eager_var.get() == "X"

    async def test_eager_noblock(self):
        """Test `eager` when coroutine does not block"""
>>>>>>> 5899e2c2
        log = []
        future = self.coro3(log, block)
        log.append("a")
        await future
        assert log == expect

    async def test_eager_future(self, block):
        log = []
        awaitable = asynkit.eager(self.coro1_nb(log))
        assert inspect.isawaitable(awaitable)
        await awaitable

    async def test_eager_exception(self, block):
        log = []
        awaitable = asynkit.eager(self.coro6(log, block))
        if block:
            assert log == [1]
        else:
            assert log == [1, 2]
        with pytest.raises(RuntimeError):
            await awaitable
        assert log == [1, 2]

    def test_eager_invalid(self, block):
        with pytest.raises(TypeError):
            asynkit.eager(self)

    async def test_eager_coroutine(self, block):
        """
        Test that an eager coroutine can be passed to a Task creation api
        and the eagerness happens right away.
        """
        log = []
        coro, expect = self.get_coro1(block)
        task = asyncio.Task(asynkit.eager_coroutine(coro(log)))
        log.append("a")
        await task
        assert log == expect

    async def test_eager_awaitable(self, block):
        """
        Test that an eager awaitable can be passed to a Task creation api
        and the eagerness happens right away.
        """
        log = []
        coro, expect = self.get_coro1(block)

        def fake_api(awaitable):
            if asynkit.iscoroutine(awaitable):
                return asyncio.Task(awaitable)

            async def helper(awaitable):
                return await (awaitable)

            return asyncio.Task(helper(awaitable))

        async def helper(awaitable):
            return await awaitable

        task = fake_api(asynkit.eager_awaitable(coro(log)))
        log.append("a")
        await task
        assert log == expect

    async def test_eager_callable(self, block):
        """
        Test that an eager callable can be passed to a Task creation api which
        excepts callables, and eager execution is observed.
        """
        log = []
        coro, expect = self.get_coro1(block)

        async def helper(callable, *args, **kwargs):
            return await callable(*args, **kwargs)

        task = asyncio.Task(helper(asynkit.eager_callable(coro(log))))
        log.append("a")
        await task
        assert log == expect


@pytest.mark.parametrize("block", [True, False])
class TestCoroStart:
    async def coro1(self, log):
        log.append(1)
        await asyncio.sleep(0)
        log.append(2)
        return log

    async def coro1_nb(self, log):
        log.append(1)
        log.append(2)
        return log

    async def coro2(self, log):
        1 / 0

    def get_coro1(self, block):
        if block:
            return self.coro1, [1, "a", 2]
        else:
            return self.coro1_nb, [1, 2, "a"]

    def test_start(self, block):
        corofn, expect = self.get_coro1(block)
        log = []
        coro = corofn(log)
        cs = asynkit.CoroStart(coro, auto_start=False)
        assert not cs.started()
        assert asynkit.coro_is_new(coro)
        assert log == []

    def test_auto_start(self, block):
        corofn, expect = self.get_coro1(block)
        log = []
        coro = corofn(log)
        cs = asynkit.CoroStart(coro, auto_start=True)
        assert cs.started()
        if block:
            assert not cs.done()
            assert asynkit.coro_is_suspended(coro)
            assert not asynkit.coro_is_finished(coro)
            assert log == [1]
        else:
            assert cs.done()
            assert not asynkit.coro_is_suspended(coro)
            assert asynkit.coro_is_finished(coro)
            assert log == [1, 2]

    async def test_start_err(self, block):
        log = []
        cs = asynkit.CoroStart(self.coro2(log))
        assert cs.started()
        assert cs.done()
        with pytest.raises(ZeroDivisionError):
            await cs.as_coroutine()

    async def test_as_coroutine(self, block):
        coro, expect = self.get_coro1(block)
        log = []
        cs = asynkit.CoroStart(coro(log), auto_start=True)
        cr = cs.as_coroutine()
        assert asynkit.iscoroutine(cr)
        log.append("a")
        await cr
        assert log == expect

    async def test_as_awaitable_none(self, block):
        coro, expect = self.get_coro1(block)
        log = []
        cs = asynkit.CoroStart(coro(log), auto_start=True)
        aw = cs.as_awaitable(create_task=None)
        assert asynkit.iscoroutine(aw)
        log.append("a")
        await aw
        assert log == expect

    async def test_as_awaitable_task(self, block):
        coro, expect = self.get_coro1(block)
        log = []
        cs = asynkit.CoroStart(coro(log), auto_start=True)
        aw = cs.as_awaitable(create_task=asynkit.tools.create_task)
        if block:
            assert isinstance(aw, asyncio.Task)
        else:
            assert asynkit.iscoroutine(aw)
        log.append("a")
        await aw
        assert log == expect

    async def test_task_factory(self, block):
        coro, expect = self.get_coro1(block)
        log = []
        mock = Mock()
        cs = asynkit.CoroStart(coro(log), auto_start=True)
        aw = cs.as_awaitable(create_task=mock)
        if block:
            mock.assert_called()
            assert len(mock.call_args[0]) == 1
        else:
            mock.assert_not_called()
            assert asynkit.iscoroutine(aw)

    async def test_start_twice_err(self, block):
        """test that starting twice is an error"""
        coro, _ = self.get_coro1(block)
        log = []
        cs = asynkit.CoroStart(coro(log), auto_start=True)
        with pytest.raises(RuntimeError):
            cs.start()

    async def test_continue_twice_err(self, block):
        """Test that getting the coroutine twice is an error"""
        coro, _ = self.get_coro1(block)
        log = []
        cs = asynkit.CoroStart(coro(log), auto_start=True)
        cs.as_coroutine()
        with pytest.raises(RuntimeError):
            cs.as_coroutine()

    async def test_start_run_unstarted(self, block):
        """Test that we can get the coroutine before we start it"""
        coro, expect = self.get_coro1(block)
        log = []
        cs = asynkit.CoroStart(coro(log), auto_start=False)
        cr = cs.as_coroutine()
        cs.start()
        log.append("a")
        await cr
        assert log == expect

    async def test_start_run_unstarted_err(self, block):
        """Test that we get exception when awaiting an unstarted coroutine"""
        coro, _ = self.get_coro1(block)
        log = []
        cs = asynkit.CoroStart(coro(log), auto_start=False)
        cr = cs.as_coroutine()
        with pytest.raises(RuntimeError):
            await cr

    async def test_result(self, block):
        coro, _ = self.get_coro1(block)
        log = []
        cs = asynkit.CoroStart(coro(log))
        if block:
            assert not cs.done()
            with pytest.raises(asyncio.InvalidStateError):
                cs.result()
        else:
            assert cs.result() is log
        cs = asynkit.CoroStart(self.coro2(log))
        assert cs.done()
        with pytest.raises(ZeroDivisionError):
            cs.result()


wrap = asynkit.coroutine.coro_await


class TestCoro:
    async def test_return_nb(self):
        async def func(a):
            return a

        d = ["foo"]
        assert await wrap(func(d)) is d

    async def test_exception_nb(self):
        async def func():
            1 / 0

        with pytest.raises(ZeroDivisionError):
            await wrap(func())

    async def test_coro_cancel(self):
        async def func():
            await asyncio.sleep(0)

        coro = wrap(func())
        task = asyncio.create_task(coro)
        await asyncio.sleep(0)
        task.cancel()

        with pytest.raises(asyncio.CancelledError):
            await task

    async def test_coro_handle_cancel(self):
        async def func(a):
            try:
                await asyncio.sleep(0)
            except asyncio.CancelledError:
                return a

        d = ["a"]
        coro = wrap(func(d))
        task = asyncio.create_task(coro)
        await asyncio.sleep(0)
        task.cancel()
        assert await task is d


contextvar1: ContextVar = ContextVar("contextvar1")


@pytest.mark.parametrize("block", [True, False])
class TestContext:
    async def coro_block(self, var: ContextVar, val: Any):
        var.set(val)
        await asyncio.sleep(0)
        assert var.get() is val

    async def coro_noblock(self, var: ContextVar, val: Any):
        var.set(val)
        assert var.get() is val

    def get_coro(self, block):
        return self.coro_block if block else self.coro_noblock

    async def test_no_context(self, block):
        coro = self.get_coro(block)
        contextvar1.set("bar")
        await asynkit.coro_await(coro(contextvar1, "foo"))

        assert contextvar1.get() == "foo"

    async def test_private_context(self, block):
        coro = self.get_coro(block)
        contextvar1.set("bar")
        context = copy_context()
        await asynkit.coro_await(coro(contextvar1, "foo"), context=context)
        assert contextvar1.get() == "bar"

        def check():
            assert contextvar1.get() == "foo"

        context.run(check)


@pytest.mark.parametrize("kind", ["cr", "gi", "ag"])
class TestCoroState:
    def get_coro(self, kind):
        if kind == "cr":

            async def coro(f):
                await f

        elif kind == "gi":

            @types.coroutine
            def coro(f):
                yield from f

        else:

            async def coro(f):
                await f
                yield f

        return coro

    def wrap_coro(self, kind, coro):
        if kind == "ag":

            async def wrap():
                async for _ in coro:
                    pass

        else:

            async def wrap():
                await coro

        return wrap

    async def test_coro_new(self, kind):
        func = self.get_coro(kind)
        f = asyncio.Future()
        f.set_result(True)
        coro = func(f)
        assert asynkit.coro_is_new(coro)
        assert not asynkit.coro_is_suspended(coro)
        assert not asynkit.coro_is_finished(coro)
        await self.wrap_coro(kind, coro)()

    async def test_coro_suspended(self, kind):
        func = self.get_coro(kind)
        f = asyncio.Future()
        coro = func(f)
        wrap = self.wrap_coro(kind, coro)
        t = asyncio.Task(wrap())
        await asyncio.sleep(0)
        assert not asynkit.coro_is_new(coro)
        assert asynkit.coro_is_suspended(coro)
        assert not asynkit.coro_is_finished(coro)
        f.set_result(True)
        await t

    async def test_coro_finished(self, kind):
        func = self.get_coro(kind)
        f = asyncio.Future()
        coro = func(f)
        wrap = self.wrap_coro(kind, coro)
        t = asyncio.Task(wrap())
        await asyncio.sleep(0)
        f.set_result(True)
        await t
        assert not asynkit.coro_is_new(coro)
        assert not asynkit.coro_is_suspended(coro)
        assert asynkit.coro_is_finished(coro)


def test_coro_is_new_invalid():
    with pytest.raises(TypeError):
        asynkit.coro_is_new("string")


async def test_current():
    coro = None

    async def foo():
        asynkit.coroutine.coro_get_frame(coro)

        # a running coroutine is neither new, suspended nor finished.
        assert not asynkit.coro_is_new(coro)
        assert not asynkit.coro_is_suspended(coro)
        assert not asynkit.coro_is_finished(coro)

    coro = foo()
    await coro<|MERGE_RESOLUTION|>--- conflicted
+++ resolved
@@ -1,22 +1,16 @@
 import asyncio
 import inspect
 import types
-<<<<<<< HEAD
 from unittest.mock import Mock
-=======
 from contextvars import ContextVar, copy_context
 from typing import Any
->>>>>>> 5899e2c2
 
 import pytest
 
 import asynkit
-<<<<<<< HEAD
 import asynkit.tools
-=======
 
 eager_var = ContextVar("eager_var")
->>>>>>> 5899e2c2
 
 
 @pytest.mark.parametrize("block", [True, False])
@@ -30,11 +24,7 @@
 
     async def coro1_nb(self, log):
         log.append(1)
-<<<<<<< HEAD
-=======
         eager_var.set("a")
-        await asyncio.sleep(0)
->>>>>>> 5899e2c2
         log.append(2)
         eager_var.set("b")
 
@@ -68,12 +58,8 @@
 
     async def test_no_eager(self, block):
         log = []
-<<<<<<< HEAD
+        eager_var.set("X")
         coro, _ = self.get_coro1(block)
-=======
-        eager_var.set("X")
-        future = self.coro1(log)
->>>>>>> 5899e2c2
         log.append("a")
         await coro(log)
         assert log == ["a", 1, 2]
@@ -81,60 +67,38 @@
 
     async def test_coro_eager(self, block):
         log = []
-<<<<<<< HEAD
+        eager_var.set("X")
         coro, expect = self.get_coro1(block)
         future = asynkit.coro_eager(coro(log))
         log.append("a")
         await future
         assert log == expect
-=======
+        assert eager_var.get() == "X"
+
+    async def test_func_eager(self, block):
+        log = []
         eager_var.set("X")
-        future = asynkit.coro_eager(self.coro1(log))
+        future = self.coro2(log)
         log.append("a")
         await future
         assert log == [1, "a", 2]
         assert eager_var.get() == "X"
->>>>>>> 5899e2c2
-
-    async def test_func_eager(self, block):
-        log = []
-        eager_var.set("X")
-        future = self.coro2(log)
-        log.append("a")
-        await future
-        assert log == [1, "a", 2]
-        assert eager_var.get() == "X"
 
     async def test_eager(self, block):
         """Test the `coro` helper, used both as wrapper and decorator"""
         log = []
-<<<<<<< HEAD
+        eager_var.set("X")
         coro, expect = self.get_coro1(block)
         future = asynkit.eager(coro(log))
         log.append("a")
         await future
         assert log == expect
-=======
-        eager_var.set("X")
-        future = asynkit.eager(self.coro1(log))
+        log = []
+        future = self.coro3(log, block)
         log.append("a")
         await future
-        assert log == [1, "a", 2]
-        log = []
-        future = self.coro3(log)
-        log.append("a")
-        await future
-        assert log == [1, "a", 2]
+        assert log == expect
         assert eager_var.get() == "X"
-
-    async def test_eager_noblock(self):
-        """Test `eager` when coroutine does not block"""
->>>>>>> 5899e2c2
-        log = []
-        future = self.coro3(log, block)
-        log.append("a")
-        await future
-        assert log == expect
 
     async def test_eager_future(self, block):
         log = []
